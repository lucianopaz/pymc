--- conflicted
+++ resolved
@@ -1,25 +1,17 @@
-<<<<<<< HEAD
 from __future__ import division
-import itertools
-from checks import *
-=======
 import unittest
 
 import itertools
 from .checks import *
->>>>>>> 8004caf9
 from pymc import *
 from numpy import array, inf
 import numpy
 from numpy.linalg import inv
 
 from scipy import integrate
-<<<<<<< HEAD
 import scipy.stats.distributions  as sp
 import scipy.stats
 
-from knownfailure import *
-=======
 from .knownfailure import *
 
 
@@ -46,80 +38,6 @@
 def product(domains):
     return itertools.product(*[d.vals for d in domains])
 
-R = Domain([-inf, -2.1, -1, -.01, .0, .01, 1, 2.1, inf])
-Rplus = Domain([0, .01, .1, .9, .99, 1, 1.5, 2, 100, inf])
-Rplusbig = Domain([0, .5, .9, .99, 1, 1.5, 2, 20, inf])
-Unit = Domain([0, .001, .1, .5, .75, .99, 1])
-
-Runif = Domain([-1, -.4, 0, .4, 1])
-Rdunif = Domain([-10, 0, 10.])
-Rplusunif = Domain([0, .5, inf])
-Rplusdunif = Domain([2, 10, 100], 'int64')
-
-I = Domain([-1000, -3, -2, -1, 0, 1, 2, 3, 1000], 'int64')
-
-NatSmall = Domain([0, 3, 4, 5, 1000], 'int64')
-Nat = Domain([0, 1, 2, 3, 2000], 'int64')
-NatBig = Domain([0, 1, 2, 3, 5000, 50000], 'int64')
->>>>>>> 8004caf9
-
-Bool = Domain([0, 0, 1, 1], 'int64')
-
-<<<<<<< HEAD
-class Domain(object):
-    def __init__(self, vals, dtype = None, edges=None, shape = None):
-        avals = array(vals)
-
-        if edges is None:
-            edges = array(vals[0]), array(vals[-1])
-            vals = vals[1:-1]
-        if shape is None:
-            shape = avals[0].shape
-
-
-        self.vals = vals
-        self.shape = shape
-
-        self.lower, self.upper = edges
-        self.dtype = avals.dtype
-=======
-
-Vec2small = Domain([
-    [.1, 0.0],
-    [-2.3, .1],
-    [-2.3, 1.5],
-    ],
-    edges=([-25, -25], [25, 25]))
-
-Vec3small = Domain([
-    [.1, 0.0, 0],
-    [-2.3, .1, 1],
-    [-2.3, 1.5, 2],
-    ],
-    edges=([-12, -12, -12], [12, 12, 12]))
-
-PdMatrix2 = Domain([
-    np.eye(2),
-    [[.5, .05],
-     [.05, 4.5]]
-    ],
-    edges=(None, None))
-
-PdMatrix3 = Domain([
-    np.eye(3),
-    [[.5, .1, 0],
-     [.1, 1, 0],
-     [0, 0, 2.5]]
-    ],
-    edges=(None, None))
->>>>>>> 8004caf9
-
-    def __neg__(self):
-        return Domain([-v for v in self.vals], self.dtype, (-self.lower, -self.upper), self.shape)
-
-def product(domains): 
-    return itertools.product(*[d.vals for d in domains])
-        
 R = Domain([-inf, -2.1, -1, -.01, .0, .01, 1, 2.1, inf])
 Rplus = Domain([0, .01, .1, .9, .99, 1, 1.5, 2, 100, inf])
 Rplusbig = Domain([0, .5, .9, .99, 1, 1.5, 2, 20, inf])
@@ -185,14 +103,10 @@
             )
 
 def test_flat():
-<<<<<<< HEAD
     pymc_matches_scipy(
             Flat, Runif, {},
             lambda value: 0
             )
-=======
-    checkd(Flat, Runif, {}, checks=(check_dlogp,))
->>>>>>> 8004caf9
 
 
 def test_normal():
@@ -224,7 +138,7 @@
 def test_negative_binomial():
     pymc_matches_scipy(
             NegativeBinomial, Nat, {'mu': Rplus, 'alpha': Rplus},
-            lambda value, mu, alpha: sp.nbinom.logpmf(value, alpha, mu/(mu + alpha))
+            lambda value, mu, alpha: sp.nbinom.logpmf(value, alpha, 1 - mu/(mu + alpha))
             )
 
 
@@ -236,15 +150,10 @@
 
 
 def test_lognormal():
-<<<<<<< HEAD
     pymc_matches_scipy(
             Lognormal, Rplus, {'mu': R, 'tau': Rplusbig},
             lambda value, mu, tau: sp.lognorm.logpdf(value, tau**-.5, 0, np.exp(mu))
             )
-=======
-    checkd(Lognormal, Rplus, {'mu': R, 'tau': Rplus}, (check_dlogp,))
-
->>>>>>> 8004caf9
 
 def test_t():
     pymc_matches_scipy(
@@ -267,15 +176,11 @@
             )
 
 def test_tpos():
-<<<<<<< HEAD
     #TODO: this actually shouldn't pass
     pymc_matches_scipy(
             Tpos, Rplus, {'nu': Rplus, 'mu': R, 'lam': Rplus},
             lambda value, nu, mu, lam: sp.t.logpdf(value, nu, mu, lam**-.5)
             )
-=======
-    checkd(Tpos, Rplus, {'nu': Rplus, 'mu': R, 'lam': Rplus}, checks=(check_dlogp,))
->>>>>>> 8004caf9
 
 
 def test_binomial():
@@ -307,9 +212,8 @@
             )
 
 def test_zeroinflatedpoisson():
-    checkd(ZeroInflatedPoisson, Nat, {'theta': Rplus, 'z': Bool})
-
-<<<<<<< HEAD
+    checkd(ZeroInflatedPoisson, I, {'theta': Rplus, 'z': Bool})
+
 """for scipy 0.14
 def test_mvnormal2():
     pymc_matches_scipy(
@@ -321,6 +225,8 @@
 def test_mvnormal2():
     checkd(MvNormal, Vec2small, {'mu': R, 'tau': PdMatrix2})
 
+
+@unittest.skip('Takes too long for travis.')
 def test_mvnormal3():
     checkd(MvNormal, Vec3small, {'mu': R, 'tau': PdMatrix3}, checks = [check_int_to_1])
 
@@ -334,19 +240,9 @@
 
 def test_wishart2():
     checkd(Wishart, PdMatrix2, {'n': Domain([2, 3, 4, 2000]) , 'V': PdMatrix2}, checks = [check_dlogp], extra_args={'p' : 2})
-=======
-
-def test_mvnormal2():
-    checkd(MvNormal, Vec2small, {'mu': R, 'tau': PdMatrix2}, checks=(check_dlogp, check_int_to_1))
-
-
-@unittest.skip('Takes too long for travis.')
-def test_mvnormal3():
-    checkd(MvNormal, Vec3small, {'mu': R, 'tau': PdMatrix3}, checks=(check_dlogp, check_int_to_1))
->>>>>>> 8004caf9
 
 def test_wishart3():
-    checkd(Wishart, PdMatrix2, {'n': Domain([3, 4, 5, 2000]) , 'V': PdMatrix3}, checks = [check_dlogp], extra_args={'p' : 3})
+    checkd(Wishart, PdMatrix3, {'n': Domain([3, 4, 5, 2000]) , 'V': PdMatrix3}, checks = [check_dlogp], extra_args={'p' : 3})
 
 def test_densitydist():
     def logp(x):
@@ -361,7 +257,6 @@
         model.AddPotential(-x ** 2)
 
         check_dlogp(model, x, R, [])
-<<<<<<< HEAD
 
 
 
@@ -375,13 +270,6 @@
 
     check_logp(model, value, domain, domains, logp)
 
-=======
-
-
-def test_wishart_initialization():
-    with Model() as model:
-        x = Wishart('wishart_test', n=3, p=2, V=numpy.eye(2), shape=[2, 2])
->>>>>>> 8004caf9
 
 
 def test_bound():
@@ -389,70 +277,31 @@
         PositiveNormal = Bound(Normal, -.2)
         x = PositiveNormal('x', 1, 1)
 
-<<<<<<< HEAD
-        Rplus2 = Domain([-.2, -.19,-.1, 0, .5, 1, inf])
+        Rplus2 = Domain([-.2, -.19, -.1, 0, .5, 1, inf])
 
         check_dlogp(model, x, Rplus2, [])
 
 def check_int_to_1(model, value, domain, paramdomains):
     pdf = compilef(exp(model.logp))
     names = map(str, model.vars)
-=======
-        Rplus2 = Domain([-.2, -.19, -.1, 0, .5, 1, inf])
-
-        check_dlogp(model, x, Rplus2, [])
-
-
-def check_int_to_1(model, value, domain, paramdomains):
-    pdf = compilef(exp(model.logp))
-    names = list(map(str, model.vars))
->>>>>>> 8004caf9
 
     for a in product(paramdomains):
         a = a + (value.tag.test_value,)
         pt = Point(zip(names, a), model=model)
 
         bij = DictToVarBijection(value, (), pt)
-
         pdfx = bij.mapf(pdf)
 
         area = integrate_nd(pdfx, domain, value.dshape, value.dtype)
 
         assert_almost_equal(area, 1, err_msg=str(pt))
 
-<<<<<<< HEAD
 def integrate_nd(f, domain, shape, dtype):
     
-=======
-
-def integrate_nd(f, domain, shape, dtype):
-
->>>>>>> 8004caf9
     if shape == () or shape == (1,):
         if dtype in continuous_types:
             return integrate.quad(f, domain.lower, domain.upper, epsabs=1e-8)[0]
         else:
-<<<<<<< HEAD
-            return np.sum(map(f, np.arange(domain.lower, domain.upper + 1)))
-    elif shape == (2,):
-        def f2(a,b): 
-            return f([a,b])
-
-        return integrate.dblquad(f2, 
-                domain.lower[0], domain.upper[0], 
-                lambda a: domain.lower[1], lambda a: domain.upper[1])[0]
-    elif shape == (3,):
-        def f3(a,b,c): 
-            return f([a,b,c])
-
-        return integrate.tplquad(f3, 
-                domain.lower[0], domain.upper[0], 
-                lambda a: domain.lower[1], lambda a: domain.upper[1],
-                lambda a, b: domain.lower[2], lambda a,b: domain.upper[2])[0]
-    else: 
-        raise ValueError("Dont know how to integrate shape: " + str(shape))
-
-=======
             return np.sum(list(map(f, np.arange(domain.lower, domain.upper + 1))))
     elif shape == (2,):
         def f2(a, b):
@@ -478,18 +327,13 @@
         raise ValueError("Dont know how to integrate shape: " + str(shape))
 
 
->>>>>>> 8004caf9
 def check_dlogp(model, value, domain, paramdomains):
     try:
         from numdifftools import Gradient
     except ImportError:
         return
 
-<<<<<<< HEAD
-    domains = paramdomains + [domain] 
-=======
     domains = paramdomains + [domain]
->>>>>>> 8004caf9
     bij = DictToArrayBijection(
         ArrayOrdering(model.cont_vars), model.test_point)
 
@@ -499,12 +343,16 @@
     dlogp = bij.mapf(model.dlogpc())
     logp = bij.mapf(model.logpc)
 
-    ndlogp = Gradient(logp)
-<<<<<<< HEAD
-    names = map(str, model.vars)
-=======
+
+    def wrapped_logp(x): 
+        try :
+            return logp(x) 
+        except: 
+            return np.nan
+
+    ndlogp = Gradient(wrapped_logp)
+
     names = list(map(str, model.vars))
->>>>>>> 8004caf9
 
     for a in product(domains):
         pt = Point(zip(names, a), model=model)
@@ -514,7 +362,6 @@
         assert_almost_equal(dlogp(pt), ndlogp(pt),
                             decimal=6, err_msg=str(pt))
 
-<<<<<<< HEAD
 def check_logp(model, value, domain, paramdomains, logp_reference):
     domains = paramdomains + [domain] 
 
@@ -527,55 +374,24 @@
         assert_almost_equal(logp(pt), logp_reference(pt),
                             decimal=6, err_msg=str(pt))
 
-
-def rearg(fn, names): 
-    def nfn(**args): 
-
-        args2 = {}
-        for k, v in args.items():
-            if k in names: 
-                args2[names[k]] = v
-            else :
-                args2[k] = v
-        print args2, names
-        return fn(**args2)
-    return nfn
-=======
->>>>>>> 8004caf9
 
 def build_model(distfam, valuedomain, vardomains, extra_args={}):
     with Model() as m:
         vars = dict((v, Flat(
-<<<<<<< HEAD
-            v, dtype=dom.dtype, shape=dom.shape, testval=dom.vals[0])) for v, dom in vardomains.iteritems())
-=======
             v, dtype=dom.dtype, shape=dom.shape, testval=dom.vals[0])) for v, dom in vardomains.items())
->>>>>>> 8004caf9
         vars.update(extra_args)
 
         value = distfam(
             'value', shape=valuedomain.shape, **vars)
-<<<<<<< HEAD
-    return m 
-
-def checkd(distfam, valuedomain, vardomains,
-           checks = [check_int_to_1, check_dlogp], extra_args={}):
-=======
     return m
 
 
 def checkd(distfam, valuedomain, vardomains,
            checks=(check_int_to_1, check_dlogp), extra_args={}):
->>>>>>> 8004caf9
 
         m = build_model(distfam, valuedomain, vardomains, extra_args=extra_args)
 
         domains = [vardomains[str(v)] for v in m.vars[:-1]]
 
-<<<<<<< HEAD
-        for check in checks: 
-            check(m, m.named_vars['value'], valuedomain, domains)
-=======
         for check in checks:
-            check(m, m.named_vars['value'], valuedomain, domains)
->>>>>>> 8004caf9
+            check(m, m.named_vars['value'], valuedomain, domains)